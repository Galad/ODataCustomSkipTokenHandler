--- conflicted
+++ resolved
@@ -27,7 +27,6 @@
     <When Condition=" '$(TestType)'=='Private' ">
       <ItemGroup>
         <Reference Include="Microsoft.OData.Core, Version=7.3.1.10814, Culture=neutral, PublicKeyToken=31bf3856ad364e35, processorArchitecture=MSIL">
-<<<<<<< HEAD
           <HintPath>..\..\..\sln\packages\Microsoft.OData.Core.7.3.1\lib\portable-net45+win8+wpa81\Microsoft.OData.Core.dll</HintPath>
           <Private>True</Private>
         </Reference>
@@ -37,7 +36,6 @@
         </Reference>
         <Reference Include="Microsoft.Spatial, Version=7.3.1.10814, Culture=neutral, PublicKeyToken=31bf3856ad364e35, processorArchitecture=MSIL">
           <HintPath>..\..\..\sln\packages\Microsoft.Spatial.7.3.1\lib\portable-net45+win8+wpa81\Microsoft.Spatial.dll</HintPath>
-=======
           <HintPath>..\..\sln\packages\Microsoft.OData.Core.7.3.1\lib\portable-net45+win8+wpa81\Microsoft.OData.Core.dll</HintPath>
           <Private>True</Private>
         </Reference>
@@ -47,7 +45,6 @@
         </Reference>
         <Reference Include="Microsoft.Spatial, Version=7.3.1.10814, Culture=neutral, PublicKeyToken=31bf3856ad364e35, processorArchitecture=MSIL">
           <HintPath>..\..\sln\packages\Microsoft.Spatial.7.3.1\lib\portable-net45+win8+wpa81\Microsoft.Spatial.dll</HintPath>
->>>>>>> 8c89a6cb
           <Private>True</Private>
         </Reference>
         <ProjectReference Include="..\..\..\src\Microsoft.AspNet.OData\Microsoft.AspNet.OData.csproj">
